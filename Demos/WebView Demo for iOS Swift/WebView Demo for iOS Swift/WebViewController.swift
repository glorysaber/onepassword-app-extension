--- conflicted
+++ resolved
@@ -22,11 +22,10 @@
 		let configuration = WKWebViewConfiguration.new()
 		
 		self.webView = WKWebView(frame: self.webViewContainer.bounds, configuration: configuration)
-		self.webView.autoresizingMask = UIViewAutoresizing(UIViewAutoresizing.FlexibleHeight.rawValue, UIViewAutoresizing.FlexibleWidth.rawValue)
+		self.webView.autoresizingMask = UIViewAutoresizing(arrayLiteral: .FlexibleHeight, .FlexibleWidth)
 		self.webView.navigationDelegate = self
 		self.webViewContainer.addSubview(self.webView)
 
-<<<<<<< HEAD
 		let htmlFilePath = NSBundle.mainBundle().pathForResource("welcome", ofType: "html")
 		var htmlString : String!
 		do {
@@ -34,13 +33,6 @@
 		}
 		catch {
 			print("Failed to obtain the html string from file \(htmlFilePath) with error: <\(error)>")
-=======
-		var htmlFilePath = NSBundle.mainBundle().pathForResource("welcome", ofType: "html")
-		var htmlStringError: NSError?
-		var htmlString: String? = String(contentsOfFile: htmlFilePath!, encoding:NSUTF8StringEncoding, error: &htmlStringError)
-		if htmlString == nil {
-			println("Failed to obtain the html string from file \(htmlFilePath) with error: <\(htmlStringError)>")
->>>>>>> 64e2f011
 		}
 
 		self.webView.loadHTMLString(htmlString, baseURL: NSURL(string: "https://agilebits.com"))
@@ -49,7 +41,7 @@
 	@IBAction func fillUsing1Password(sender: AnyObject) -> Void {
 		OnePasswordExtension.sharedExtension().fillItemIntoWebView(self.webView, forViewController: self, sender: sender, showOnlyLogins: false) { (success, error) -> Void in
 			if success == false {
-				println("Failed to fill into webview: <\(error)>")
+				print("Failed to fill into webview: <\(error)>")
 			}
 		}
 	}
@@ -58,7 +50,6 @@
 		let navigation = self.webView.goBack()
 
 		if navigation == nil {
-<<<<<<< HEAD
 			let htmlFilePath = NSBundle.mainBundle().pathForResource("welcome", ofType: "html")
 			var htmlString : String!
 			do {
@@ -66,13 +57,6 @@
 			}
 			catch {
 				print("Failed to obtain the html string from file \(htmlFilePath) with error: <\(error)>")
-=======
-			var htmlFile = NSBundle.mainBundle().pathForResource("welcome", ofType: "html")
-			var error: NSError?
-			var htmlString: String? = String(contentsOfFile: htmlFile!, encoding:NSUTF8StringEncoding, error: &error)
-			if htmlString == nil {
-				println("Failed to obtain the html string from file \(htmlFile) with error <\(error)>")
->>>>>>> 64e2f011
 			}
 
 			self.webView.loadHTMLString(htmlString, baseURL: NSURL(string: "https://agilebits.com"))
