--- conflicted
+++ resolved
@@ -45,13 +45,8 @@
 	@IBAction func findLoginFrom1Password(sender:AnyObject) -> Void {
 		OnePasswordExtension.sharedExtension().findLoginForURLString("https://www.acme.com", forViewController: self, sender: sender, completion: { (loginDictionary, error) -> Void in
 			if loginDictionary == nil {
-<<<<<<< HEAD
-				if error.code != Int(AppExtensionErrorCodeCancelledByUser) {
+				if error!.code != Int(AppExtensionErrorCodeCancelledByUser) {
 					print("Error invoking 1Password App Extension for find login: \(error)")
-=======
-				if error!.code != Int(AppExtensionErrorCodeCancelledByUser) {
-					println("Error invoking 1Password App Extension for find login: \(error)")
->>>>>>> a60a9fc9
 				}
 				return
 			}
