--- conflicted
+++ resolved
@@ -67,18 +67,11 @@
 	}
 
 #ifdef __IPHONE_8_0
-	__weak __typeof__ (self) weakSelf = self;
-
-<<<<<<< HEAD
 	NSExtensionItem *extensionItem = [self createExtensionItemToFindLoginForURLString:URLString];
 	UIActivityViewController *activityViewController = [self activityViewControllerForExtensionItem:extensionItem viewController:viewController sender:sender];
 
 	activityViewController.completionWithItemsHandler = ^(NSString *activityType, BOOL completed, NSArray *returnedItems, NSError *activityError)
 	{
-=======
-	UIActivityViewController *activityViewController = [self activityViewControllerForItem:item viewController:viewController sender:sender typeIdentifier:kUTTypeAppExtensionFindLoginAction];
-	activityViewController.completionWithItemsHandler = ^(NSString *activityType, BOOL completed, NSArray *returnedItems, NSError *activityError) {
->>>>>>> 136b47f1
 		if (returnedItems.count == 0) {
 			NSError *error = nil;
 			if (activityError) {
@@ -96,16 +89,7 @@
 			return;
 		}
 
-<<<<<<< HEAD
-		__strong __typeof__(self) strongSelf = weakSelf;
-		[strongSelf processReturnedItems:returnedItems completion:completion];
-=======
-		[self processExtensionItem:returnedItems[0] completion:^(NSDictionary *loginDictionary, NSError *error) {
-			if (completion) {
-				completion(loginDictionary, error);
-			}
-		}];
->>>>>>> 136b47f1
+		[self processReturnedItems:returnedItems completion:completion];
 	};
 	
 	[viewController presentViewController:activityViewController animated:YES completion:nil];
@@ -130,14 +114,8 @@
 #ifdef __IPHONE_8_0
 	NSExtensionItem *extensionItem = [self createExtensionItemToStoreLoginForURLString:URLString loginDetails:loginDetailsDict passwordGenerationOptions:passwordGenerationOptions];
 
-<<<<<<< HEAD
-	__weak __typeof__ (self) weakSelf = self;
-
 	UIActivityViewController *activityViewController = [self activityViewControllerForExtensionItem:extensionItem viewController:viewController sender:sender];
 
-=======
-	UIActivityViewController *activityViewController = [self activityViewControllerForItem:newLoginAttributesDict viewController:viewController sender:sender typeIdentifier:kUTTypeAppExtensionSaveLoginAction];
->>>>>>> 136b47f1
 	activityViewController.completionWithItemsHandler = ^(NSString *activityType, BOOL completed, NSArray *returnedItems, NSError *activityError) {
 		if (returnedItems.count == 0) {
 			NSError *error = nil;
@@ -156,16 +134,8 @@
 			return;
 		}
 		
-<<<<<<< HEAD
-		__strong __typeof__(self) strongSelf = weakSelf;
-		[strongSelf processReturnedItems:returnedItems completion:completion];
-=======
-		[self processExtensionItem:returnedItems[0] completion:^(NSDictionary *loginDictionary, NSError *error) {
-			if (completion) {
-				completion(loginDictionary, error);
-			}
-		}];
->>>>>>> 136b47f1
+
+		[self processReturnedItems:returnedItems completion:completion];
 	};
 	
 	[viewController presentViewController:activityViewController animated:YES completion:nil];
@@ -353,7 +323,6 @@
 #if __IPHONE_OS_VERSION_MIN_REQUIRED >= __IPHONE_8_0
 	else if ([webView isKindOfClass:[WKWebView class]]) {
 		WKWebView *wkWebView = (WKWebView *)webView;
-		__weak __typeof__ (self) weakSelf = self;
 		[wkWebView evaluateJavaScript:OPWebViewCollectFieldsScript completionHandler:^(NSString *result, NSError *error) {
 			if (!result) {
 				NSLog(@"1Password Extension failed to collect web page fields: %@", error);
@@ -364,7 +333,7 @@
 				return;
 			}
 
-			[weakSelf _createExtensionItemForURLString:wkWebView.URL.absoluteString webPageDetails:result completion:completion];
+			[self _createExtensionItemForURLString:wkWebView.URL.absoluteString webPageDetails:result completion:completion];
 		}];
 	}
 #endif
@@ -397,7 +366,6 @@
 		return;
 	}
 
-	__weak __typeof__(self) weakSelf = self;
 	[self processExtensionItem:returnedItems[0] completion:^(NSDictionary *loginDictionary, NSError *error) {
 		if (!loginDictionary) {
 			if (completion) {
@@ -407,9 +375,8 @@
 			return;
 		}
 
-		__strong __typeof__(weakSelf) strongSelf = weakSelf;
 		NSString *fillScript = loginDictionary[AppExtensionWebViewPageFillScript];
-		[strongSelf executeFillScript:fillScript inWebView:webView completion:^(BOOL success, NSError *error) {
+		[self executeFillScript:fillScript inWebView:webView completion:^(BOOL success, NSError *error) {
 			if (completion) {
 				completion(success, error);
 			}
